--- conflicted
+++ resolved
@@ -1,6 +1,3 @@
-<<<<<<< HEAD
-from functools import cache
-=======
 #*********************************************************************
 #  This file is part of svgdigitizer.
 #
@@ -22,7 +19,7 @@
 #  You should have received a copy of the GNU General Public License
 #  along with svgdigitizer. If not, see <https://www.gnu.org/licenses/>.
 #*********************************************************************
->>>>>>> f36a985d
+from functools import cache
 import pandas as pd
 import matplotlib.pyplot as plt
 from pathlib import Path
