r"""
This module contains specific functions to digitize cyclic voltammograms.
Cyclic voltammograms represent current-voltage curves, where the voltage applied
at an electrochemical working electrode is modulated by a triangular wave potential
(applied vs. a known reference potential). An example is shwon in the top part of
the following Figure.

.. image:: ../../doc/files/images/sample_data_2.png
  :width: 400
  :alt: Alternative text

These curves are recorded with a constant scan rate given in units of ``V / s``.
This quantity is usually provided in the scientific publication.
With this information the time axis can be reconstructed.

The CV can be digitized by importing the plot in an SVG editor, such as Inkscape,
where the curve is traced, the axes are labeled and the scan rate is provided.
This SVG file can then be analyzed by this class to produce the coordinates
corrsponding to the original measured values.

A more detailed description on preparing the SVG files is provieded in the :class:`CV`
or ...

TODO:: Link to workflow.md (see issue #73)

For the documentation below, the path of a CV is presented simply as line.

"""
# ********************************************************************
#  This file is part of svgdigitizer.
#
#        Copyright (C) 2021 Albert Engstfeld
#        Copyright (C) 2021 Johannes Hermann
#        Copyright (C) 2021 Julian Rüth
#        Copyright (C) 2021 Nicolas Hörmann
#
#  svgdigitizer is free software: you can redistribute it and/or modify
#  it under the terms of the GNU General Public License as published by
#  the Free Software Foundation, either version 3 of the License, or
#  (at your option) any later version.
#
#  svgdigitizer is distributed in the hope that it will be useful,
#  but WITHOUT ANY WARRANTY; without even the implied warranty of
#  MERCHANTABILITY or FITNESS FOR A PARTICULAR PURPOSE.  See the
#  GNU General Public License for more details.
#
#  You should have received a copy of the GNU General Public License
#  along with svgdigitizer. If not, see <https://www.gnu.org/licenses/>.
# ********************************************************************
import logging
import re
from collections import namedtuple
from functools import cache

import matplotlib.pyplot as plt
from astropy import units as u

from svgdigitizer.electrochemistry.normalization import normalize_unit

logger = logging.getLogger("cv")


class CV:
    r"""
    A digitized cyclic voltammogram (CV) derived from an SVG file,
    which provides access to the objects of the CV.

    Typically, the SVG input has been created by tracing a CV from
    a publication with a `<path>` in an SVG editor such as Inkscape. Such a
    path can then be analyzed by this class to produce the coordinates
    corrsponding to the original measured values.

    TODO:: Link to workflow.md (see issue #73)

    EXAMPLES:

    An instance of this class can be created from a specially prepared SVG file.
    It requires:

    * that the label of the point x2 on the x-axis contains a value and a unit such as ``<text>x2: 1 mV</text>``.  Optionally, this text also indicates the reference scale, e.g. ``<text>x2: 1 mV vs. RHE</text>`` for RHE scale.
    * that the label of the point x2 on the y-axis contains a value and a unit such as ``<text>y2: 1 uA / cm2</text>``.
    * that a rate is provided in a text field such as ``<text">scan rate: 50 V / s</text>`` or ``<text>rate: 50 mV / s</text>`` placed anywhere in the SVG file.

    The data of the CV can be returned as a dataframe with axis 't', 'U', and 'I' (current) or 'j' (current density).
    The dimensions are in SI units 's', 'V' and 'A' or 'A / m2'::

        >>> from svgdigitizer.svg import SVG
        >>> from svgdigitizer.svgplot import SVGPlot
        >>> from svgdigitizer.electrochemistry.cv import CV
        >>> from io import StringIO
        >>> svg = SVG(StringIO(r'''
        ... <svg>
        ...   <g>
        ...     <path d="M 0 100 L 100 0" />
        ...     <text x="0" y="0">curve: 0</text>
        ...   </g>
        ...   <g>
        ...     <path d="M 0 200 L 0 100" />
        ...     <text x="0" y="200">x1: 0 mV vs. RHE</text>
        ...   </g>
        ...   <g>
        ...     <path d="M 100 200 L 100 100" />
        ...     <text x="100" y="200">x2: 1 mV vs. RHE</text>
        ...   </g>
        ...   <g>
        ...     <path d="M -100 100 L 0 100" />
        ...     <text x="-100" y="100">y1: 0 uA / cm2</text>
        ...   </g>
        ...   <g>
        ...     <path d="M -100 0 L 0 0" />
        ...     <text x="-100" y="0">y2: 1 uA / cm2</text>
        ...   </g>
        ...   <text x="-200" y="330">scan rate: 50 V/s</text>
        ... </svg>'''))
        >>> cv = CV(SVGPlot(svg))
        >>> cv.df
                 t      U     j
        0  0.00000  0.000  0.00
        1  0.00002  0.001  0.01

    The data of this dataframe can also be visualized in a plot,
    where the axis labels and the data are provided in SI units
    (not in the dimensions of the original cyclic voltammogram).::

        >>> cv.plot()

    The properties of the original plot can be returned as a dict::

        >>> cv.metadata
        {'figure description': {'type': 'digitized', 'measurement type': 'CV', 'scan rate': {'value': 50.0, 'unit': 'V / s'}, 'potential scale': {'unit': 'mV', 'reference': 'RHE'}, 'current': {'unit': 'uA / cm2'}, 'comment': ''}}

    """

    def __init__(self, svgplot, metadata=None):
        self.svgplot = svgplot
        self._metadata = metadata or {}

    @property
    @cache
    def axis_properties(self):
        r"""
        Return the dimension and the SI units of the x- and y-axis.

        * The x-axis dimension 'U' is given in 'V'.
        * The y-axis dimension can either be 'I' (current) or 'j' (current density), given in 'A' or 'A / m²', respectively.
        * The latter dimension and unit are derived from the ``<text>`` associated with the y-axis labels in the SVG file such as ``<text x="-100" y="0">y2: 1 A</text>``.
        * Labels in `x1` and `y1` position are ignored.

        EXAMPLES:

        In this first example a current I is plotted on the y-axis in `mA`.::

            >>> from svgdigitizer.svg import SVG
            >>> from svgdigitizer.svgplot import SVGPlot
            >>> from svgdigitizer.electrochemistry.cv import CV
            >>> from io import StringIO
            >>> svg = SVG(StringIO(r'''
            ... <svg>
            ...   <g>
            ...     <path d="M 0 200 L 0 100" />
            ...     <text x="0" y="200">x1: 0 V vs. RHE</text>
            ...   </g>
            ...   <g>
            ...     <path d="M 100 200 L 100 100" />
            ...     <text x="100" y="200">x2: 1 V vs. RHE</text>
            ...   </g>
            ...   <g>
            ...     <path d="M -100 100 L 0 100" />
            ...     <text x="-100" y="100">y1: 0 mA</text>
            ...   </g>
            ...   <g>
            ...     <path d="M -100 0 L 0 0" />
            ...     <text x="-100" y="0">y2: 1 mA</text>
            ...   </g>
            ...   <text x="-200" y="330">scan rate: 50 V/s</text>
            ... </svg>'''))
            >>> cv = CV(SVGPlot(svg))
            >>> cv.axis_properties
            {'x': {'dimension': 'U', 'unit': 'V'}, 'y': {'dimension': 'I', 'unit': 'A'}}

        In this second example a current density 'j' is plotted on the y-axis in `uA / cm2`::

            >>> from svgdigitizer.svg import SVG
            >>> from svgdigitizer.svgplot import SVGPlot
            >>> from svgdigitizer.electrochemistry.cv import CV
            >>> from io import StringIO
            >>> svg = SVG(StringIO(r'''
            ... <svg>
            ...   <g>
            ...     <path d="M 0 200 L 0 100" />
            ...     <text x="0" y="200">x1: 0 V vs. RHE</text>
            ...   </g>
            ...   <g>
            ...     <path d="M 100 200 L 100 100" />
            ...     <text x="100" y="200">x2: 1 V vs. RHE</text>
            ...   </g>
            ...   <g>
            ...     <path d="M -100 100 L 0 100" />
            ...     <text x="-100" y="100">y1: 0 uA / cm2</text>
            ...   </g>
            ...   <g>
            ...     <path d="M -100 0 L 0 0" />
            ...     <text x="-100" y="0">y2: 1  uA / cm2</text>
            ...   </g>
            ...   <text x="-200" y="330">scan rate: 50 V/s</text>
            ... </svg>'''))
            >>> cv = CV(SVGPlot(svg))
            >>> cv.axis_properties
            {'x': {'dimension': 'U', 'unit': 'V'}, 'y': {'dimension': 'j', 'unit': 'A / m2'}}

        """
        return {
            "x": {"dimension": "U", "unit": "V"},
            "y": {
                "dimension": "j"
                if "m2" in str(normalize_unit(self.svgplot.axis_labels["y"]))
                else "I",
                "unit": "A / m2"
                if "m2" in str(normalize_unit(self.svgplot.axis_labels["y"]))
                else "A",
            },
        }

    @classmethod
    def get_axis_unit(cls, unit):
        r"""
        Return `unit` as an `astropy <https://docs.astropy.org/en/stable/units/>`_ unit.

        This method normalizes unit names, e.g., it rewrites 'uA cm-2' to 'uA / cm2' which astropy understands.

        EXAMPLES::

            >>> from svgdigitizer.electrochemistry.cv import CV
            >>> unit = 'uA cm-2'
            >>> CV.get_axis_unit(unit)
            Unit("uA / cm2")

        """
        unit_typos = {
            "uA / cm2": [
                "uA / cm2",
                "uA / cm²",
                "µA / cm²",
                "uA/cm2",
                "uA/cm²",
                "µA/cm²",
                "µA cm⁻²",
                "uA cm-2",
            ],
            "mA / cm2": [
                "mA / cm2",
                "mA / cm²",
                "mA cm⁻²",
                "mA/cm2",
                "mA/cm²",
                "mA cm-2",
            ],
            "A / cm2": ["A / cm2", "A/cm2", "A cm⁻²", "A cm-2"],
            "uA": ["uA", "µA", "microampere"],
            "mA": ["mA", "milliampere"],
            "A": ["A", "ampere", "amps", "amp"],
            "mV": ["milliV", "millivolt", "milivolt", "miliv", "mV"],
            "V": ["V", "v", "Volt", "volt"],
            "V / s": ["V s-1", "V/s", "V / s"],
            "mV / s": ["mV / s", "mV s-1", "mV/s"],
        }

        for correct_unit, typos in unit_typos.items():
            for typo in typos:
                if unit == typo:
                    return u.Unit(correct_unit)

        raise ValueError(f"Unknown Unit {unit}")

    @property
    def x_label(self):
        r"""
        Return the label on the x-axis of the SVG plot.
        Usually the label on an axis only consits of a unit.
        In the case of electrochemical data the x-label
        usually consists of a unit and a reference.
        The unit and the reference are united in a single string,
        which are separated by ``x_label`` providing access to
        the unit and the reference.

        EXAMPLES::

            >>> from svgdigitizer.svg import SVG
            >>> from svgdigitizer.svgplot import SVGPlot
            >>> from svgdigitizer.electrochemistry.cv import CV
            >>> from io import StringIO
            >>> svg = SVG(StringIO(r'''
            ... <svg>
            ...   <g>
            ...     <path d="M 0 200 L 0 100" />
            ...     <text x="0" y="200">x1: 0 V vs. RHE</text>
            ...   </g>
            ...   <g>
            ...     <path d="M 100 200 L 100 100" />
            ...     <text x="100" y="200">x2: 1 V vs. RHE</text>
            ...   </g>
            ...   <g>
            ...     <path d="M -100 100 L 0 100" />
            ...     <text x="-100" y="100">y1: 0 uA / cm2</text>
            ...   </g>
            ...   <g>
            ...     <path d="M -100 0 L 0 0" />
            ...     <text x="-100" y="0">y2: 1  uA / cm2</text>
            ...   </g>
            ...   <text x="-200" y="330">scan rate: 50 V/s</text>
            ... </svg>'''))
            >>> cv = CV(SVGPlot(svg))
            >>> cv.x_label
            Label(label='V vs. RHE', unit='V', reference='RHE')

        Label and unit can be obtained by::

            >>> cv.x_label.unit
            'V'
            >>> cv.x_label.reference
            'RHE'

        """
        pattern = r"^(?P<unit>.+?)? *(?:(?:@|vs\.?) *(?P<reference>.+))?$"
        match = re.match(pattern, self.svgplot.axis_labels["x"], re.IGNORECASE)

        return namedtuple("Label", ["label", "unit", "reference"])(
            match[0], match[1], match[2] or "unknown"
        )

    @property
    @cache
    def rate(self):
        r"""
        Return the scan rate of the plot.

        The scan rate is read from a ``<text>`` in the SVG file such as ``<text>scan rate: 50 V/s</text>``.

        EXAMPLES::

            >>> from svgdigitizer.svg import SVG
            >>> from svgdigitizer.svgplot import SVGPlot
            >>> from svgdigitizer.electrochemistry.cv import CV
            >>> from io import StringIO
            >>> svg = SVG(StringIO(r'''
            ... <svg>
            ...   <g>
            ...     <path d="M 0 200 L 0 100" />
            ...     <text x="0" y="200">x1: 0 cm</text>
            ...   </g>
            ...   <g>
            ...     <path d="M 100 200 L 100 100" />
            ...     <text x="100" y="200">x2: 1cm</text>
            ...   </g>
            ...   <g>
            ...     <path d="M -100 100 L 0 100" />
            ...     <text x="-100" y="100">y1: 0</text>
            ...   </g>
            ...   <g>
            ...     <path d="M -100 0 L 0 0" />
            ...     <text x="-100" y="0">y2: 1 A</text>
            ...   </g>
            ...   <text x="-200" y="330">scan rate: 50 V/s</text>
            ... </svg>'''))
            >>> cv = CV(SVGPlot(svg))
            >>> cv.rate
            <Quantity 50. V / s>

        """
        rates = self.svgplot.svg.get_texts(
            "(?:scan rate|rate): (?P<value>-?[0-9.]+) *(?P<unit>.*)"
        )
        # TODO: assert that only one label contains the scan rate (see issue #58)
        # TODO: assert that a rate is available at all (see issue #58)

        # Convert to astropy unit
        rates[0].unit = normalize_unit(rates[0].unit)
        rate = float(rates[0].value) * rates[0].unit

        return rate

    @property
    @cache
    def df(self):
        # TODO: Add a more meaningful curve that reflects the shape of a cyclic voltammogram and which is displayed in the documentation (see issue #73).
        r"""
        Return a dataframe with axis 't', 'U', and 'I' (or 'j).
        The dimensions are in SI units 's', 'V' and 'A' (or 'A / m2').

        The dataframe is constructed from the 'x' and 'y' axis of 'svgplot.df',
        which are usually not in SI units.

        The time axis can only be created when a (scan) rate is given in the plot, i.e., '50 mV /s'.

        EXAMPLES::

            >>> from svgdigitizer.svg import SVG
            >>> from svgdigitizer.svgplot import SVGPlot
            >>> from svgdigitizer.electrochemistry.cv import CV
            >>> from io import StringIO
            >>> svg = SVG(StringIO(r'''
            ... <svg>
            ...   <g>
            ...     <path d="M 0 100 L 100 0" />
            ...     <text x="0" y="0">curve: 0</text>
            ...   </g>
            ...   <g>
            ...     <path d="M 0 200 L 0 100" />
            ...     <text x="0" y="200">x1: 0 V vs. RHE</text>
            ...   </g>
            ...   <g>
            ...     <path d="M 100 200 L 100 100" />
            ...     <text x="100" y="200">x2: 1 V vs. RHE</text>
            ...   </g>
            ...   <g>
            ...     <path d="M -100 100 L 0 100" />
            ...     <text x="-100" y="100">y1: 0 uA / cm2</text>
            ...   </g>
            ...   <g>
            ...     <path d="M -100 0 L 0 0" />
            ...     <text x="-100" y="0">y2: 1  uA / cm2</text>
            ...   </g>
            ...   <text x="-200" y="330">scan rate: 50 mV/s</text>
            ... </svg>'''))
            >>> cv = CV(SVGPlot(svg))
            >>> cv.df
                  t    U     j
            0   0.0  0.0  0.00
            1  20.0  1.0  0.01

        The same cv but now sampled at 0.1 V increments on the voltage axis (x-axis)::

            >>> cv = CV(SVGPlot(svg, sampling_interval=.1))
            >>> cv.df
                   t    U      j
            0    0.0  0.0  0.000
            1    2.0  0.1  0.001
            2    4.0  0.2  0.002
            3    6.0  0.3  0.003
            4    8.0  0.4  0.004
            5   10.0  0.5  0.005
            6   12.0  0.6  0.006
            7   14.0  0.7  0.007
            8   16.0  0.8  0.008
            9   18.0  0.9  0.009
            10  20.0  1.0  0.010

        """
        df = self.svgplot.df.copy()
        self._add_voltage_axis(df)

        self._add_current_axis(df)

        self._add_time_axis(df)

        # Rearrange columns.
        return df[["t", "U", self.axis_properties["y"]["dimension"]]]

    def _add_voltage_axis(self, df):
        r"""
        Add a voltage column to the dataframe `df`, based on the :func:`normalize_unit` of the x axis.

        EXAMPLES::

            >>> from svgdigitizer.svg import SVG
            >>> from svgdigitizer.svgplot import SVGPlot
            >>> from svgdigitizer.electrochemistry.cv import CV
            >>> from io import StringIO
            >>> svg = SVG(StringIO(r'''
            ... <svg>
            ...   <g>
            ...     <path d="M 0 100 L 100 0" />
            ...     <text x="0" y="0">curve: 0</text>
            ...   </g>
            ...   <g>
            ...     <path d="M 0 200 L 0 100" />
            ...     <text x="0" y="200">x1: 0 V vs. RHE</text>
            ...   </g>
            ...   <g>
            ...     <path d="M 100 200 L 100 100" />
            ...     <text x="100" y="200">x2: 1 V vs. RHE</text>
            ...   </g>
            ...   <g>
            ...     <path d="M -100 100 L 0 100" />
            ...     <text x="-100" y="100">y1: 0 uA / cm2</text>
            ...   </g>
            ...   <g>
            ...     <path d="M -100 0 L 0 0" />
            ...     <text x="-100" y="0">y2: 1  uA / cm2</text>
            ...   </g>
            ...   <text x="-200" y="330">scan rate: 50 mV/s</text>
            ... </svg>'''))
            >>> cv = CV(SVGPlot(svg))
            >>> cv._add_voltage_axis(df = cv.svgplot.df.copy())

        """
<<<<<<< HEAD
        q = 1 * normalize_unit(self.x_label.unit)
=======
        voltage = 1 * CV.get_axis_unit(self.x_label.unit)
>>>>>>> a4eef8de
        # Convert the axis unit to SI unit V and use the value
        # to convert the potential values in the df to V
        df["U"] = df["x"] * voltage.to(u.V).value  # pylint: disable=E1101

    def _add_current_axis(self, df):
        r"""
        Add a current 'I' or current density 'j' column to the dataframe `df`, based on the :func:`normalize_unit` of the y axis.

        EXAMPLES::

            >>> from svgdigitizer.svg import SVG
            >>> from svgdigitizer.svgplot import SVGPlot
            >>> from svgdigitizer.electrochemistry.cv import CV
            >>> from io import StringIO
            >>> svg = SVG(StringIO(r'''
            ... <svg>
            ...   <g>
            ...     <path d="M 0 100 L 100 0" />
            ...     <text x="0" y="0">curve: 0</text>
            ...   </g>
            ...   <g>
            ...     <path d="M 0 200 L 0 100" />
            ...     <text x="0" y="200">x1: 0 V vs. RHE</text>
            ...   </g>
            ...   <g>
            ...     <path d="M 100 200 L 100 100" />
            ...     <text x="100" y="200">x2: 1 V vs. RHE</text>
            ...   </g>
            ...   <g>
            ...     <path d="M -100 100 L 0 100" />
            ...     <text x="-100" y="100">y1: 0 uA / cm2</text>
            ...   </g>
            ...   <g>
            ...     <path d="M -100 0 L 0 0" />
            ...     <text x="-100" y="0">y2: 1  uA / cm2</text>
            ...   </g>
            ...   <text x="-200" y="330">scan rate: 50 mV/s</text>
            ... </svg>'''))
            >>> cv = CV(SVGPlot(svg))
            >>> cv._add_current_axis(df = cv.svgplot.df.copy())

        """
<<<<<<< HEAD
        q = 1 * normalize_unit(self.svgplot.axis_labels["y"])
=======
        current = 1 * CV.get_axis_unit(self.svgplot.axis_labels["y"])
>>>>>>> a4eef8de

        # Distinguish whether the y data is current ('A') or current density ('A / cm2')
        if "m2" in str(current.unit):
            conversion_factor = current.to(u.A / u.m ** 2)
        else:
            conversion_factor = current.to(u.A)

        df[self.axis_properties["y"]["dimension"]] = df["y"] * conversion_factor

    def _add_time_axis(self, df):
        r"""
        Add a time column to the dataframe `df`, based on the :meth:`rate`.

        EXAMPLES::

            >>> from svgdigitizer.svg import SVG
            >>> from svgdigitizer.svgplot import SVGPlot
            >>> from svgdigitizer.electrochemistry.cv import CV
            >>> from io import StringIO
            >>> svg = SVG(StringIO(r'''
            ... <svg>
            ...   <g>
            ...     <path d="M 0 100 L 100 0" />
            ...     <text x="0" y="0">curve: 0</text>
            ...   </g>
            ...   <g>
            ...     <path d="M 0 200 L 0 100" />
            ...     <text x="0" y="200">x1: 0 V vs. RHE</text>
            ...   </g>
            ...   <g>
            ...     <path d="M 100 200 L 100 100" />
            ...     <text x="100" y="200">x2: 1 V vs. RHE</text>
            ...   </g>
            ...   <g>
            ...     <path d="M -100 100 L 0 100" />
            ...     <text x="-100" y="100">y1: 0 uA / cm2</text>
            ...   </g>
            ...   <g>
            ...     <path d="M -100 0 L 0 0" />
            ...     <text x="-100" y="0">y2: 1  uA / cm2</text>
            ...   </g>
            ...   <text x="-200" y="330">scan rate: 50 mV/s</text>
            ... </svg>'''))
            >>> cv = CV(SVGPlot(svg))
            >>> df = cv.svgplot.df.copy()
            >>> cv._add_voltage_axis(df)
            >>> cv._add_time_axis(df)

        """
        df["deltaU"] = abs(df["U"].diff().fillna(0))
        df["cumdeltaU"] = df["deltaU"].cumsum()
        df["t"] = df["cumdeltaU"] / float(self.rate.to(u.V / u.s).value)

    def plot(self):
        r"""
        Visualize the digitized cyclic voltamogram with values in SI units.

        EXAMPLES::

            >>> from svgdigitizer.svg import SVG
            >>> from svgdigitizer.svgplot import SVGPlot
            >>> from svgdigitizer.electrochemistry.cv import CV
            >>> from io import StringIO
            >>> svg = SVG(StringIO(r'''
            ... <svg>
            ...   <g>
            ...     <path d="M 0 100 L 100 0" />
            ...     <text x="0" y="0">curve: 0</text>
            ...   </g>
            ...   <g>
            ...     <path d="M 0 200 L 0 100" />
            ...     <text x="0" y="200">x1: 0</text>
            ...   </g>
            ...   <g>
            ...     <path d="M 100 200 L 100 100" />
            ...     <text x="100" y="200">x2: 1 mV</text>
            ...   </g>
            ...   <g>
            ...     <path d="M -100 100 L 0 100" />
            ...     <text x="-100" y="100">y1: 0</text>
            ...   </g>
            ...   <g>
            ...     <path d="M -100 0 L 0 0" />
            ...     <text x="-100" y="0">y2: 1 uA/cm2</text>
            ...   </g>
            ...   <text x="-200" y="330">scan rate: 50 V/s</text>
            ... </svg>'''))
            >>> cv = CV(SVGPlot(svg))
            >>> cv.plot()

        """
        self.df.plot(
            x=self.axis_properties["x"]["dimension"],
            y=self.axis_properties["y"]["dimension"],
        )
        plt.axhline(linewidth=1, linestyle=":", alpha=0.5)
        plt.xlabel(
            self.axis_properties["x"]["dimension"]
            + " ["
            + str(self.axis_properties["x"]["unit"])
            + " vs. "
            + self.x_label.reference
            + "]"
        )
        plt.ylabel(
            self.axis_properties["y"]["dimension"]
            + " ["
            + str(self.axis_properties["y"]["unit"])
            + "]"
        )

    @property
    @cache
    def comment(self):
        r"""
        Return a comment describing the plot.

        The comment is read from a ``<text>`` in the SVG file such as ``<text>comment: noisy data</text>``.

        EXAMPLES:

        This example contains a comment::

            >>> from svgdigitizer.svg import SVG
            >>> from svgdigitizer.svgplot import SVGPlot
            >>> from io import StringIO
            >>> svg = SVG(StringIO(r'''
            ... <svg>
            ...   <g>
            ...     <path d="M 0 200 L 0 100" />
            ...     <text x="0" y="200">x1: 0 cm</text>
            ...   </g>
            ...   <g>
            ...     <path d="M 100 200 L 100 100" />
            ...     <text x="100" y="200">x2: 1cm</text>
            ...   </g>
            ...   <g>
            ...     <path d="M -100 100 L 0 100" />
            ...     <text x="-100" y="100">y1: 0</text>
            ...   </g>
            ...   <g>
            ...     <path d="M -100 0 L 0 0" />
            ...     <text x="-100" y="0">y2: 1 A</text>
            ...   </g>
            ...   <text x="-200" y="330">scan rate: 50 V/s</text>
            ...   <text x="-400" y="430">comment: noisy data</text>
            ... </svg>'''))
            >>> cv = CV(SVGPlot(svg))
            >>> cv.comment
            'noisy data'

        This example does not contain a comment::

            >>> from svgdigitizer.svg import SVG
            >>> from svgdigitizer.svgplot import SVGPlot
            >>> from io import StringIO
            >>> svg = SVG(StringIO(r'''
            ... <svg>
            ...   <g>
            ...     <path d="M 0 200 L 0 100" />
            ...     <text x="0" y="200">x1: 0 cm</text>
            ...   </g>
            ...   <g>
            ...     <path d="M 100 200 L 100 100" />
            ...     <text x="100" y="200">x2: 1cm</text>
            ...   </g>
            ...   <g>
            ...     <path d="M -100 100 L 0 100" />
            ...     <text x="-100" y="100">y1: 0</text>
            ...   </g>
            ...   <g>
            ...     <path d="M -100 0 L 0 0" />
            ...     <text x="-100" y="0">y2: 1 A</text>
            ...   </g>
            ...   <text x="-200" y="330">scan rate: 50 V/s</text>
            ... </svg>'''))
            >>> cv = CV(SVGPlot(svg))
            >>> cv.comment
            ''

        """
        comments = self.svgplot.svg.get_texts("(?:comment): (?P<value>.*)")

        if not comments:
            return ""

        if len(comments) > 1:
            logger.warning(
                f"More than one comment. Ignoring all comments except for the first: {comments[0]}."
            )

        return comments[0].value

    @property
    def metadata(self):
        r"""
        Returns a dict with properties of the original figure derived from textlabels in the SVG file.

        EXAMPLES::

            >>> from svgdigitizer.svg import SVG
            >>> from svgdigitizer.svgplot import SVGPlot
            >>> from svgdigitizer.electrochemistry.cv import CV
            >>> from io import StringIO
            >>> svg = SVG(StringIO(r'''
            ... <svg>
            ...   <g>
            ...     <path d="M 0 100 L 100 0" />
            ...     <text x="0" y="0">curve: 0</text>
            ...   </g>
            ...   <g>
            ...     <path d="M 0 200 L 0 100" />
            ...     <text x="0" y="200">x1: 0 mV vs. RHE</text>
            ...   </g>
            ...   <g>
            ...     <path d="M 100 200 L 100 100" />
            ...     <text x="100" y="200">x2: 1 mV vs. RHE</text>
            ...   </g>
            ...   <g>
            ...     <path d="M -100 100 L 0 100" />
            ...     <text x="-100" y="100">y1: 0 uA / cm2</text>
            ...   </g>
            ...   <g>
            ...     <path d="M -100 0 L 0 0" />
            ...     <text x="-100" y="0">y2: 1 uA / cm2</text>
            ...   </g>
            ...   <text x="-200" y="330">scan rate: 50 V/s</text>
            ...   <text x="-400" y="430">comment: noisy data</text>
            ... </svg>'''))
            >>> cv = CV(SVGPlot(svg))
            >>> cv.metadata
            {'figure description': {'type': 'digitized', 'measurement type': 'CV', 'scan rate': {'value': 50.0, 'unit': 'V / s'}, 'potential scale': {'unit': 'mV', 'reference': 'RHE'}, 'current': {'unit': 'uA / cm2'}, 'comment': 'noisy data'}}

        """
        metadata = self._metadata.copy()
        metadata.setdefault("figure description", {})
        metadata["figure description"]["type"] = "digitized"
        metadata["figure description"]["measurement type"] = "CV"
        metadata["figure description"]["scan rate"] = {
            "value": float(self.rate.value),
            "unit": str(self.rate.unit),
        }
        metadata["figure description"].setdefault("potential scale", {})
        metadata["figure description"]["potential scale"]["unit"] = str(
            normalize_unit(self.x_label.unit)
        )
        metadata["figure description"]["potential scale"][
            "reference"
        ] = self.x_label.reference
        metadata["figure description"]["current"] = {
            "unit": str(normalize_unit(self.svgplot.axis_labels["y"]))
        }
        metadata["figure description"]["comment"] = self.comment

        return metadata<|MERGE_RESOLUTION|>--- conflicted
+++ resolved
@@ -494,11 +494,9 @@
             >>> cv._add_voltage_axis(df = cv.svgplot.df.copy())
 
         """
-<<<<<<< HEAD
-        q = 1 * normalize_unit(self.x_label.unit)
-=======
-        voltage = 1 * CV.get_axis_unit(self.x_label.unit)
->>>>>>> a4eef8de
+
+        voltage = 1 * normalize_unit(self.x_label.unit)
+
         # Convert the axis unit to SI unit V and use the value
         # to convert the potential values in the df to V
         df["U"] = df["x"] * voltage.to(u.V).value  # pylint: disable=E1101
@@ -541,11 +539,8 @@
             >>> cv._add_current_axis(df = cv.svgplot.df.copy())
 
         """
-<<<<<<< HEAD
-        q = 1 * normalize_unit(self.svgplot.axis_labels["y"])
-=======
-        current = 1 * CV.get_axis_unit(self.svgplot.axis_labels["y"])
->>>>>>> a4eef8de
+
+        current = 1 * normalize_unit(self.svgplot.axis_labels["y"])
 
         # Distinguish whether the y data is current ('A') or current density ('A / cm2')
         if "m2" in str(current.unit):
