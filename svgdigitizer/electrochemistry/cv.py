r"""
This module contains specific functions to digitize cyclic voltammograms.
Cyclic voltammograms represent current-voltage curves, where the voltage applied
at an electrochemical working electrode is modulated by a triangular wave potential
(applied vs. a known reference potential). An example is shwon in the top part of
the following Figure.

.. image:: ../../doc/files/images/sample_data_2.png
  :width: 400
  :alt: Alternative text

These curves are recorded with a constant scan rate given in units of ``V / s``.
This quantity is usually provided in the scientific publication.
With this information the time axis can be reconstructed.

The CV can be digitized by importing the plot in an SVG editor, such as Inkscape,
where the curve is traced, the axes are labeled and the scan rate is provided.
This SVG file can then be analyzed by this class to produce the coordinates
corrsponding to the original measured values.

A more detailed description on preparing the SVG files is provieded in the :class:`CV`
or ...

TODO:: Link to workflow.md (see issue #73)

For the documentation below, the path of a CV is presented simply as line.

"""
import logging
import re
# ********************************************************************
#  This file is part of svgdigitizer.
#
#        Copyright (C) 2021 Albert Engstfeld
#        Copyright (C) 2021 Johannes Hermann
#        Copyright (C) 2021 Julian Rüth
#        Copyright (C) 2021 Nicolas Hörmann
#
#  svgdigitizer is free software: you can redistribute it and/or modify
#  it under the terms of the GNU General Public License as published by
#  the Free Software Foundation, either version 3 of the License, or
#  (at your option) any later version.
#
#  svgdigitizer is distributed in the hope that it will be useful,
#  but WITHOUT ANY WARRANTY; without even the implied warranty of
#  MERCHANTABILITY or FITNESS FOR A PARTICULAR PURPOSE.  See the
#  GNU General Public License for more details.
#
#  You should have received a copy of the GNU General Public License
#  along with svgdigitizer. If not, see <https://www.gnu.org/licenses/>.
# ********************************************************************
import logging
import re
from collections import namedtuple
from functools import cache

import matplotlib.pyplot as plt
from astropy import units as u

<<<<<<< HEAD
from svgdigitizer.electrochemistry.normalization import normalize_unit

=======
>>>>>>> 33281992
logger = logging.getLogger("cv")


class CV:
    r"""
    A digitized cyclic voltammogram (CV) derived from an SVG file,
    which provides access to the objects of the CV.

    Typically, the SVG input has been created by tracing a CV from
    a publication with a `<path>` in an SVG editor such as Inkscape. Such a
    path can then be analyzed by this class to produce the coordinates
    corrsponding to the original measured values.

    TODO:: Link to workflow.md (see issue #73)

    EXAMPLES:

    An instance of this class can be created from a specially prepared SVG file.
    It requires:

    * that the label of the point x2 on the x-axis contains a value and a unit such as ``<text>x2: 1 mV</text>``.  Optionally, this text also indicates the reference scale, e.g. ``<text>x2: 1 mV vs. RHE</text>`` for RHE scale.
    * that the label of the point x2 on the y-axis contains a value and a unit such as ``<text>y2: 1 uA / cm2</text>``.
    * that a rate is provided in a text field such as ``<text">scan rate: 50 V / s</text>`` or ``<text>rate: 50 mV / s</text>`` placed anywhere in the SVG file.

    The data of the CV can be returned as a dataframe with axis 't', 'U', and 'I' (current) or 'j' (current density).
    The dimensions are in SI units 's', 'V' and 'A' or 'A / m2'::

        >>> from svgdigitizer.svg import SVG
        >>> from svgdigitizer.svgplot import SVGPlot
        >>> from svgdigitizer.electrochemistry.cv import CV
        >>> from io import StringIO
        >>> svg = SVG(StringIO(r'''
        ... <svg>
        ...   <g>
        ...     <path d="M 0 100 L 100 0" />
        ...     <text x="0" y="0">curve: 0</text>
        ...   </g>
        ...   <g>
        ...     <path d="M 0 200 L 0 100" />
        ...     <text x="0" y="200">x1: 0 mV vs. RHE</text>
        ...   </g>
        ...   <g>
        ...     <path d="M 100 200 L 100 100" />
        ...     <text x="100" y="200">x2: 1 mV vs. RHE</text>
        ...   </g>
        ...   <g>
        ...     <path d="M -100 100 L 0 100" />
        ...     <text x="-100" y="100">y1: 0 uA / cm2</text>
        ...   </g>
        ...   <g>
        ...     <path d="M -100 0 L 0 0" />
        ...     <text x="-100" y="0">y2: 1 uA / cm2</text>
        ...   </g>
        ...   <text x="-200" y="330">scan rate: 50 V/s</text>
        ... </svg>'''))
        >>> cv = CV(SVGPlot(svg))
        >>> cv.df
                 t      U     j
        0  0.00000  0.000  0.00
        1  0.00002  0.001  0.01

    The data of this dataframe can also be visualized in a plot,
    where the axis labels and the data are provided in SI units
    (not in the dimensions of the original cyclic voltammogram).::

        >>> cv.plot()

    The properties of the original plot can be returned as a dict::

        >>> cv.metadata
        {'figure description': {'type': 'digitized', 'measurement type': 'CV', 'scan rate': {'value': 50.0, 'unit': 'V / s'}, 'potential scale': {'unit': 'mV', 'reference': 'RHE'}, 'current': {'unit': 'uA / cm2'}, 'comment': ''}}

    """

    def __init__(self, svgplot, metadata=None):
        self.svgplot = svgplot
        self._metadata = metadata or {}

    @property
    @cache
    def axis_properties(self):
        r"""
        Return the dimension and the SI units of the x- and y-axis.

        * The x-axis dimension 'U' is given in 'V'.
        * The y-axis dimension can either be 'I' (current) or 'j' (current density), given in 'A' or 'A / m²', respectively.
        * The latter dimension and unit are derived from the ``<text>`` associated with the y-axis labels in the SVG file such as ``<text x="-100" y="0">y2: 1 A</text>``.
        * Labels in `x1` and `y1` position are ignored.

        EXAMPLES:

        In this first example a current I is plotted on the y-axis in `mA`.::

            >>> from svgdigitizer.svg import SVG
            >>> from svgdigitizer.svgplot import SVGPlot
            >>> from svgdigitizer.electrochemistry.cv import CV
            >>> from io import StringIO
            >>> svg = SVG(StringIO(r'''
            ... <svg>
            ...   <g>
            ...     <path d="M 0 200 L 0 100" />
            ...     <text x="0" y="200">x1: 0 V vs. RHE</text>
            ...   </g>
            ...   <g>
            ...     <path d="M 100 200 L 100 100" />
            ...     <text x="100" y="200">x2: 1 V vs. RHE</text>
            ...   </g>
            ...   <g>
            ...     <path d="M -100 100 L 0 100" />
            ...     <text x="-100" y="100">y1: 0 mA</text>
            ...   </g>
            ...   <g>
            ...     <path d="M -100 0 L 0 0" />
            ...     <text x="-100" y="0">y2: 1 mA</text>
            ...   </g>
            ...   <text x="-200" y="330">scan rate: 50 V/s</text>
            ... </svg>'''))
            >>> cv = CV(SVGPlot(svg))
            >>> cv.axis_properties
            {'x': {'dimension': 'U', 'unit': 'V'}, 'y': {'dimension': 'I', 'unit': 'A'}}

        In this second example a current density 'j' is plotted on the y-axis in `uA / cm2`::

            >>> from svgdigitizer.svg import SVG
            >>> from svgdigitizer.svgplot import SVGPlot
            >>> from svgdigitizer.electrochemistry.cv import CV
            >>> from io import StringIO
            >>> svg = SVG(StringIO(r'''
            ... <svg>
            ...   <g>
            ...     <path d="M 0 200 L 0 100" />
            ...     <text x="0" y="200">x1: 0 V vs. RHE</text>
            ...   </g>
            ...   <g>
            ...     <path d="M 100 200 L 100 100" />
            ...     <text x="100" y="200">x2: 1 V vs. RHE</text>
            ...   </g>
            ...   <g>
            ...     <path d="M -100 100 L 0 100" />
            ...     <text x="-100" y="100">y1: 0 uA / cm2</text>
            ...   </g>
            ...   <g>
            ...     <path d="M -100 0 L 0 0" />
            ...     <text x="-100" y="0">y2: 1  uA / cm2</text>
            ...   </g>
            ...   <text x="-200" y="330">scan rate: 50 V/s</text>
            ... </svg>'''))
            >>> cv = CV(SVGPlot(svg))
            >>> cv.axis_properties
            {'x': {'dimension': 'U', 'unit': 'V'}, 'y': {'dimension': 'j', 'unit': 'A / m2'}}

        """
        return {
            "x": {"dimension": "U", "unit": "V"},
            "y": {
                "dimension": "j"
<<<<<<< HEAD
                if "m2" in str(normalize_unit(self.svgplot.axis_labels["y"]))
                else "I",
                "unit": "A / m2"
                if "m2" in str(normalize_unit(self.svgplot.axis_labels["y"]))
                else "A",
            },
        }
=======
                if "m2" in str(CV.get_axis_unit(self.svgplot.axis_labels["y"]))
                else "I",
                "unit": "A / m2"
                if "m2" in str(CV.get_axis_unit(self.svgplot.axis_labels["y"]))
                else "A",
            },
        }

    @classmethod
    def get_axis_unit(cls, unit):
        r"""
        Return `unit` as an `astropy <https://docs.astropy.org/en/stable/units/>`_ unit.

        This method normalizes unit names, e.g., it rewrites 'uA cm-2' to 'uA / cm2' which astropy understands.

        EXAMPLES::

            >>> from svgdigitizer.electrochemistry.cv import CV
            >>> unit = 'uA cm-2'
            >>> CV.get_axis_unit(unit)
            Unit("uA / cm2")

        """
        unit_typos = {
            "uA / cm2": [
                "uA / cm2",
                "uA / cm²",
                "µA / cm²",
                "uA/cm2",
                "uA/cm²",
                "µA/cm²",
                "µA cm⁻²",
                "uA cm-2",
            ],
            "mA / cm2": [
                "mA / cm2",
                "mA / cm²",
                "mA cm⁻²",
                "mA/cm2",
                "mA/cm²",
                "mA cm-2",
            ],
            "A / cm2": ["A / cm2", "A/cm2", "A cm⁻²", "A cm-2"],
            "uA": ["uA", "µA", "microampere"],
            "mA": ["mA", "milliampere"],
            "A": ["A", "ampere", "amps", "amp"],
            "mV": ["milliV", "millivolt", "milivolt", "miliv", "mV"],
            "V": ["V", "v", "Volt", "volt"],
            "V / s": ["V s-1", "V/s", "V / s"],
            "mV / s": ["mV / s", "mV s-1", "mV/s"],
        }

        for correct_unit, typos in unit_typos.items():
            for typo in typos:
                if unit == typo:
                    return u.Unit(correct_unit)

        raise ValueError(f"Unknown Unit {unit}")
>>>>>>> 33281992

    @property
    def x_label(self):
        r"""
        Return the label on the x-axis of the SVG plot.
        Usually the label on an axis only consits of a unit.
        In the case of electrochemical data the x-label
        usually consists of a unit and a reference.
        The unit and the reference are united in a single string,
        which are separated by ``x_label`` providing access to
        the unit and the reference.

        EXAMPLES::

            >>> from svgdigitizer.svg import SVG
            >>> from svgdigitizer.svgplot import SVGPlot
            >>> from svgdigitizer.electrochemistry.cv import CV
            >>> from io import StringIO
            >>> svg = SVG(StringIO(r'''
            ... <svg>
            ...   <g>
            ...     <path d="M 0 200 L 0 100" />
            ...     <text x="0" y="200">x1: 0 V vs. RHE</text>
            ...   </g>
            ...   <g>
            ...     <path d="M 100 200 L 100 100" />
            ...     <text x="100" y="200">x2: 1 V vs. RHE</text>
            ...   </g>
            ...   <g>
            ...     <path d="M -100 100 L 0 100" />
            ...     <text x="-100" y="100">y1: 0 uA / cm2</text>
            ...   </g>
            ...   <g>
            ...     <path d="M -100 0 L 0 0" />
            ...     <text x="-100" y="0">y2: 1  uA / cm2</text>
            ...   </g>
            ...   <text x="-200" y="330">scan rate: 50 V/s</text>
            ... </svg>'''))
            >>> cv = CV(SVGPlot(svg))
            >>> cv.x_label
            Label(label='V vs. RHE', unit='V', reference='RHE')

        Label and unit can be obtained by::

            >>> cv.x_label.unit
            'V'
            >>> cv.x_label.reference
            'RHE'

        """
        pattern = r"^(?P<unit>.+?)? *(?:(?:@|vs\.?) *(?P<reference>.+))?$"
        match = re.match(pattern, self.svgplot.axis_labels["x"], re.IGNORECASE)

        return namedtuple("Label", ["label", "unit", "reference"])(
            match[0], match[1], match[2] or "unknown"
        )

    @property
    @cache
    def rate(self):
        r"""
        Return the scan rate of the plot.

        The scan rate is read from a ``<text>`` in the SVG file such as ``<text>scan rate: 50 V/s</text>``.

        EXAMPLES::

            >>> from svgdigitizer.svg import SVG
            >>> from svgdigitizer.svgplot import SVGPlot
            >>> from svgdigitizer.electrochemistry.cv import CV
            >>> from io import StringIO
            >>> svg = SVG(StringIO(r'''
            ... <svg>
            ...   <g>
            ...     <path d="M 0 200 L 0 100" />
            ...     <text x="0" y="200">x1: 0 cm</text>
            ...   </g>
            ...   <g>
            ...     <path d="M 100 200 L 100 100" />
            ...     <text x="100" y="200">x2: 1cm</text>
            ...   </g>
            ...   <g>
            ...     <path d="M -100 100 L 0 100" />
            ...     <text x="-100" y="100">y1: 0</text>
            ...   </g>
            ...   <g>
            ...     <path d="M -100 0 L 0 0" />
            ...     <text x="-100" y="0">y2: 1 A</text>
            ...   </g>
            ...   <text x="-200" y="330">scan rate: 50 V/s</text>
            ... </svg>'''))
            >>> cv = CV(SVGPlot(svg))
            >>> cv.rate
            <Quantity 50. V / s>

        """
        rates = self.svgplot.svg.get_texts(
            "(?:scan rate|rate): (?P<value>-?[0-9.]+) *(?P<unit>.*)"
        )
        # TODO: assert that only one label contains the scan rate (see issue #58)
        # TODO: assert that a rate is available at all (see issue #58)

        # Convert to astropy unit
        rates[0].unit = normalize_unit(rates[0].unit)
        rate = float(rates[0].value) * rates[0].unit

        return rate

    @property
    @cache
    def df(self):
        # TODO: Add a more meaningful curve that reflects the shape of a cyclic voltammogram and which is displayed in the documentation (see issue #73).
        r"""
        Return a dataframe with axis 't', 'U', and 'I' (or 'j).
        The dimensions are in SI units 's', 'V' and 'A' (or 'A / m2').

        The dataframe is constructed from the 'x' and 'y' axis of 'svgplot.df',
        which are usually not in SI units.

        The time axis can only be created when a (scan) rate is given in the plot, i.e., '50 mV /s'.

        EXAMPLES::

            >>> from svgdigitizer.svg import SVG
            >>> from svgdigitizer.svgplot import SVGPlot
            >>> from svgdigitizer.electrochemistry.cv import CV
            >>> from io import StringIO
            >>> svg = SVG(StringIO(r'''
            ... <svg>
            ...   <g>
            ...     <path d="M 0 100 L 100 0" />
            ...     <text x="0" y="0">curve: 0</text>
            ...   </g>
            ...   <g>
            ...     <path d="M 0 200 L 0 100" />
            ...     <text x="0" y="200">x1: 0 V vs. RHE</text>
            ...   </g>
            ...   <g>
            ...     <path d="M 100 200 L 100 100" />
            ...     <text x="100" y="200">x2: 1 V vs. RHE</text>
            ...   </g>
            ...   <g>
            ...     <path d="M -100 100 L 0 100" />
            ...     <text x="-100" y="100">y1: 0 uA / cm2</text>
            ...   </g>
            ...   <g>
            ...     <path d="M -100 0 L 0 0" />
            ...     <text x="-100" y="0">y2: 1  uA / cm2</text>
            ...   </g>
            ...   <text x="-200" y="330">scan rate: 50 mV/s</text>
            ... </svg>'''))
            >>> cv = CV(SVGPlot(svg))
            >>> cv.df
                  t    U     j
            0   0.0  0.0  0.00
            1  20.0  1.0  0.01

        The same cv but now sampled at 0.1 V increments on the voltage axis (x-axis)::

            >>> cv = CV(SVGPlot(svg, sampling_interval=.1))
            >>> cv.df
                   t    U      j
            0    0.0  0.0  0.000
            1    2.0  0.1  0.001
            2    4.0  0.2  0.002
            3    6.0  0.3  0.003
            4    8.0  0.4  0.004
            5   10.0  0.5  0.005
            6   12.0  0.6  0.006
            7   14.0  0.7  0.007
            8   16.0  0.8  0.008
            9   18.0  0.9  0.009
            10  20.0  1.0  0.010

        """
        df = self.svgplot.df.copy()
        self._add_U_axis(df)

        self._add_I_axis(df)

        self._add_time_axis(df)

        # Rearrange columns.
        return df[["t", "U", self.axis_properties["y"]["dimension"]]]

    def _add_U_axis(self, df):
        r"""
        Add a voltage column to the dataframe `df`, based on the :func:`normalize_unit` of the x axis.

        EXAMPLES::

            >>> from svgdigitizer.svg import SVG
            >>> from svgdigitizer.svgplot import SVGPlot
            >>> from svgdigitizer.electrochemistry.cv import CV
            >>> from io import StringIO
            >>> svg = SVG(StringIO(r'''
            ... <svg>
            ...   <g>
            ...     <path d="M 0 100 L 100 0" />
            ...     <text x="0" y="0">curve: 0</text>
            ...   </g>
            ...   <g>
            ...     <path d="M 0 200 L 0 100" />
            ...     <text x="0" y="200">x1: 0 V vs. RHE</text>
            ...   </g>
            ...   <g>
            ...     <path d="M 100 200 L 100 100" />
            ...     <text x="100" y="200">x2: 1 V vs. RHE</text>
            ...   </g>
            ...   <g>
            ...     <path d="M -100 100 L 0 100" />
            ...     <text x="-100" y="100">y1: 0 uA / cm2</text>
            ...   </g>
            ...   <g>
            ...     <path d="M -100 0 L 0 0" />
            ...     <text x="-100" y="0">y2: 1  uA / cm2</text>
            ...   </g>
            ...   <text x="-200" y="330">scan rate: 50 mV/s</text>
            ... </svg>'''))
            >>> cv = CV(SVGPlot(svg))
            >>> cv._add_U_axis(df = cv.svgplot.df.copy())

        """
        q = 1 * normalize_unit(self.x_label.unit)
        # Convert the axis unit to SI unit V and use the value
        # to convert the potential values in the df to V
        df["U"] = df["x"] * q.to(u.V).value

    def _add_I_axis(self, df):
        r"""
        Add a current 'I' or current density 'j' column to the dataframe `df`, based on the :func:`normalize_unit` of the y axis.

        EXAMPLES::

            >>> from svgdigitizer.svg import SVG
            >>> from svgdigitizer.svgplot import SVGPlot
            >>> from svgdigitizer.electrochemistry.cv import CV
            >>> from io import StringIO
            >>> svg = SVG(StringIO(r'''
            ... <svg>
            ...   <g>
            ...     <path d="M 0 100 L 100 0" />
            ...     <text x="0" y="0">curve: 0</text>
            ...   </g>
            ...   <g>
            ...     <path d="M 0 200 L 0 100" />
            ...     <text x="0" y="200">x1: 0 V vs. RHE</text>
            ...   </g>
            ...   <g>
            ...     <path d="M 100 200 L 100 100" />
            ...     <text x="100" y="200">x2: 1 V vs. RHE</text>
            ...   </g>
            ...   <g>
            ...     <path d="M -100 100 L 0 100" />
            ...     <text x="-100" y="100">y1: 0 uA / cm2</text>
            ...   </g>
            ...   <g>
            ...     <path d="M -100 0 L 0 0" />
            ...     <text x="-100" y="0">y2: 1  uA / cm2</text>
            ...   </g>
            ...   <text x="-200" y="330">scan rate: 50 mV/s</text>
            ... </svg>'''))
            >>> cv = CV(SVGPlot(svg))
            >>> cv._add_I_axis(df = cv.svgplot.df.copy())

        """
<<<<<<< HEAD
        q = 1 * normalize_unit(self.svgplot.axis_labels["y"])
=======
        q = 1 * CV.get_axis_unit(self.svgplot.axis_labels["y"])
>>>>>>> 33281992

        # Distinguish whether the y data is current ('A') or current density ('A / cm2')
        if "m2" in str(q.unit):
            conversion_factor = q.to(u.A / u.m ** 2)
        else:
            conversion_factor = q.to(u.A)

        df[self.axis_properties["y"]["dimension"]] = df["y"] * conversion_factor

    def _add_time_axis(self, df):
        r"""
        Add a time column to the dataframe `df`, based on the :meth:`rate`.

        EXAMPLES::

            >>> from svgdigitizer.svg import SVG
            >>> from svgdigitizer.svgplot import SVGPlot
            >>> from svgdigitizer.electrochemistry.cv import CV
            >>> from io import StringIO
            >>> svg = SVG(StringIO(r'''
            ... <svg>
            ...   <g>
            ...     <path d="M 0 100 L 100 0" />
            ...     <text x="0" y="0">curve: 0</text>
            ...   </g>
            ...   <g>
            ...     <path d="M 0 200 L 0 100" />
            ...     <text x="0" y="200">x1: 0 V vs. RHE</text>
            ...   </g>
            ...   <g>
            ...     <path d="M 100 200 L 100 100" />
            ...     <text x="100" y="200">x2: 1 V vs. RHE</text>
            ...   </g>
            ...   <g>
            ...     <path d="M -100 100 L 0 100" />
            ...     <text x="-100" y="100">y1: 0 uA / cm2</text>
            ...   </g>
            ...   <g>
            ...     <path d="M -100 0 L 0 0" />
            ...     <text x="-100" y="0">y2: 1  uA / cm2</text>
            ...   </g>
            ...   <text x="-200" y="330">scan rate: 50 mV/s</text>
            ... </svg>'''))
            >>> cv = CV(SVGPlot(svg))
            >>> df = cv.svgplot.df.copy()
            >>> cv._add_U_axis(df)
            >>> cv._add_time_axis(df)

        """
        df["deltaU"] = abs(df["U"].diff().fillna(0))
        df["cumdeltaU"] = df["deltaU"].cumsum()
        df["t"] = df["cumdeltaU"] / float(self.rate.to(u.V / u.s).value)

    def plot(self):
        r"""
        Visualize the digitized cyclic voltamogram with values in SI units.

        EXAMPLES::

            >>> from svgdigitizer.svg import SVG
            >>> from svgdigitizer.svgplot import SVGPlot
            >>> from svgdigitizer.electrochemistry.cv import CV
            >>> from io import StringIO
            >>> svg = SVG(StringIO(r'''
            ... <svg>
            ...   <g>
            ...     <path d="M 0 100 L 100 0" />
            ...     <text x="0" y="0">curve: 0</text>
            ...   </g>
            ...   <g>
            ...     <path d="M 0 200 L 0 100" />
            ...     <text x="0" y="200">x1: 0</text>
            ...   </g>
            ...   <g>
            ...     <path d="M 100 200 L 100 100" />
            ...     <text x="100" y="200">x2: 1 mV</text>
            ...   </g>
            ...   <g>
            ...     <path d="M -100 100 L 0 100" />
            ...     <text x="-100" y="100">y1: 0</text>
            ...   </g>
            ...   <g>
            ...     <path d="M -100 0 L 0 0" />
            ...     <text x="-100" y="0">y2: 1 uA/cm2</text>
            ...   </g>
            ...   <text x="-200" y="330">scan rate: 50 V/s</text>
            ... </svg>'''))
            >>> cv = CV(SVGPlot(svg))
            >>> cv.plot()

        """
        self.df.plot(
            x=self.axis_properties["x"]["dimension"],
            y=self.axis_properties["y"]["dimension"],
        )
        plt.axhline(linewidth=1, linestyle=":", alpha=0.5)
        plt.xlabel(
            self.axis_properties["x"]["dimension"]
            + " ["
            + str(self.axis_properties["x"]["unit"])
            + " vs. "
            + self.x_label.reference
            + "]"
        )
        plt.ylabel(
            self.axis_properties["y"]["dimension"]
            + " ["
            + str(self.axis_properties["y"]["unit"])
            + "]"
        )

    @property
    @cache
    def comment(self):
        r"""
        Return a comment describing the plot.

        The comment is read from a ``<text>`` in the SVG file such as ``<text>comment: noisy data</text>``.

        EXAMPLES:

        This example contains a comment::

            >>> from svgdigitizer.svg import SVG
            >>> from svgdigitizer.svgplot import SVGPlot
            >>> from io import StringIO
            >>> svg = SVG(StringIO(r'''
            ... <svg>
            ...   <g>
            ...     <path d="M 0 200 L 0 100" />
            ...     <text x="0" y="200">x1: 0 cm</text>
            ...   </g>
            ...   <g>
            ...     <path d="M 100 200 L 100 100" />
            ...     <text x="100" y="200">x2: 1cm</text>
            ...   </g>
            ...   <g>
            ...     <path d="M -100 100 L 0 100" />
            ...     <text x="-100" y="100">y1: 0</text>
            ...   </g>
            ...   <g>
            ...     <path d="M -100 0 L 0 0" />
            ...     <text x="-100" y="0">y2: 1 A</text>
            ...   </g>
            ...   <text x="-200" y="330">scan rate: 50 V/s</text>
            ...   <text x="-400" y="430">comment: noisy data</text>
            ... </svg>'''))
            >>> cv = CV(SVGPlot(svg))
            >>> cv.comment
            'noisy data'

        This example does not contain a comment::

            >>> from svgdigitizer.svg import SVG
            >>> from svgdigitizer.svgplot import SVGPlot
            >>> from io import StringIO
            >>> svg = SVG(StringIO(r'''
            ... <svg>
            ...   <g>
            ...     <path d="M 0 200 L 0 100" />
            ...     <text x="0" y="200">x1: 0 cm</text>
            ...   </g>
            ...   <g>
            ...     <path d="M 100 200 L 100 100" />
            ...     <text x="100" y="200">x2: 1cm</text>
            ...   </g>
            ...   <g>
            ...     <path d="M -100 100 L 0 100" />
            ...     <text x="-100" y="100">y1: 0</text>
            ...   </g>
            ...   <g>
            ...     <path d="M -100 0 L 0 0" />
            ...     <text x="-100" y="0">y2: 1 A</text>
            ...   </g>
            ...   <text x="-200" y="330">scan rate: 50 V/s</text>
            ... </svg>'''))
            >>> cv = CV(SVGPlot(svg))
            >>> cv.comment
            ''

        """
        comments = self.svgplot.svg.get_texts("(?:comment): (?P<value>.*)")
        if not comments:
            return ""
        elif len(comments) > 1:
            logger.warning(
                f"More than one comment. Ignoring all comments except for the first: {comments[0]}."
            )
        return comments[0].value

    @property
    def metadata(self):
        r"""
        Returns a dict with properties of the original figure derived from textlabels in the SVG file.

        EXAMPLES::

            >>> from svgdigitizer.svg import SVG
            >>> from svgdigitizer.svgplot import SVGPlot
            >>> from svgdigitizer.electrochemistry.cv import CV
            >>> from io import StringIO
            >>> svg = SVG(StringIO(r'''
            ... <svg>
            ...   <g>
            ...     <path d="M 0 100 L 100 0" />
            ...     <text x="0" y="0">curve: 0</text>
            ...   </g>
            ...   <g>
            ...     <path d="M 0 200 L 0 100" />
            ...     <text x="0" y="200">x1: 0 mV vs. RHE</text>
            ...   </g>
            ...   <g>
            ...     <path d="M 100 200 L 100 100" />
            ...     <text x="100" y="200">x2: 1 mV vs. RHE</text>
            ...   </g>
            ...   <g>
            ...     <path d="M -100 100 L 0 100" />
            ...     <text x="-100" y="100">y1: 0 uA / cm2</text>
            ...   </g>
            ...   <g>
            ...     <path d="M -100 0 L 0 0" />
            ...     <text x="-100" y="0">y2: 1 uA / cm2</text>
            ...   </g>
            ...   <text x="-200" y="330">scan rate: 50 V/s</text>
            ...   <text x="-400" y="430">comment: noisy data</text>
            ... </svg>'''))
            >>> cv = CV(SVGPlot(svg))
            >>> cv.metadata
            {'figure description': {'type': 'digitized', 'measurement type': 'CV', 'scan rate': {'value': 50.0, 'unit': 'V / s'}, 'potential scale': {'unit': 'mV', 'reference': 'RHE'}, 'current': {'unit': 'uA / cm2'}, 'comment': 'noisy data'}}

        """
        metadata = self._metadata.copy()
        metadata.setdefault("figure description", {})
        metadata["figure description"]["type"] = "digitized"
        metadata["figure description"]["measurement type"] = "CV"
        metadata["figure description"]["scan rate"] = {
            "value": float(self.rate.value),
            "unit": str(self.rate.unit),
        }
        metadata["figure description"].setdefault("potential scale", {})
        metadata["figure description"]["potential scale"]["unit"] = str(
<<<<<<< HEAD
            normalize_unit(self.x_label.unit)
=======
            CV.get_axis_unit(self.x_label.unit)
>>>>>>> 33281992
        )
        metadata["figure description"]["potential scale"][
            "reference"
        ] = self.x_label.reference
        metadata["figure description"]["current"] = {
<<<<<<< HEAD
            "unit": str(normalize_unit(self.svgplot.axis_labels["y"]))
=======
            "unit": str(CV.get_axis_unit(self.svgplot.axis_labels["y"]))
>>>>>>> 33281992
        }
        metadata["figure description"]["comment"] = self.comment

        return metadata<|MERGE_RESOLUTION|>--- conflicted
+++ resolved
@@ -57,11 +57,8 @@
 import matplotlib.pyplot as plt
 from astropy import units as u
 
-<<<<<<< HEAD
 from svgdigitizer.electrochemistry.normalization import normalize_unit
 
-=======
->>>>>>> 33281992
 logger = logging.getLogger("cv")
 
 
@@ -218,19 +215,10 @@
             "x": {"dimension": "U", "unit": "V"},
             "y": {
                 "dimension": "j"
-<<<<<<< HEAD
                 if "m2" in str(normalize_unit(self.svgplot.axis_labels["y"]))
                 else "I",
                 "unit": "A / m2"
                 if "m2" in str(normalize_unit(self.svgplot.axis_labels["y"]))
-                else "A",
-            },
-        }
-=======
-                if "m2" in str(CV.get_axis_unit(self.svgplot.axis_labels["y"]))
-                else "I",
-                "unit": "A / m2"
-                if "m2" in str(CV.get_axis_unit(self.svgplot.axis_labels["y"]))
                 else "A",
             },
         }
@@ -285,7 +273,6 @@
                     return u.Unit(correct_unit)
 
         raise ValueError(f"Unknown Unit {unit}")
->>>>>>> 33281992
 
     @property
     def x_label(self):
@@ -552,11 +539,7 @@
             >>> cv._add_I_axis(df = cv.svgplot.df.copy())
 
         """
-<<<<<<< HEAD
         q = 1 * normalize_unit(self.svgplot.axis_labels["y"])
-=======
-        q = 1 * CV.get_axis_unit(self.svgplot.axis_labels["y"])
->>>>>>> 33281992
 
         # Distinguish whether the y data is current ('A') or current density ('A / cm2')
         if "m2" in str(q.unit):
@@ -798,21 +781,13 @@
         }
         metadata["figure description"].setdefault("potential scale", {})
         metadata["figure description"]["potential scale"]["unit"] = str(
-<<<<<<< HEAD
             normalize_unit(self.x_label.unit)
-=======
-            CV.get_axis_unit(self.x_label.unit)
->>>>>>> 33281992
         )
         metadata["figure description"]["potential scale"][
             "reference"
         ] = self.x_label.reference
         metadata["figure description"]["current"] = {
-<<<<<<< HEAD
             "unit": str(normalize_unit(self.svgplot.axis_labels["y"]))
-=======
-            "unit": str(CV.get_axis_unit(self.svgplot.axis_labels["y"]))
->>>>>>> 33281992
         }
         metadata["figure description"]["comment"] = self.comment
 
