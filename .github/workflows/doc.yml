name: Documentation
on:
  push: { branches: [ "master" ] }
  pull_request: { branches: [ "master" ] }

concurrency:
  group: doc-${{ github.ref }}
  cancel-in-progress: true

jobs:
  build:
    runs-on: ubuntu-20.04
    steps:
      - name: checkout
        uses: actions/checkout@v3
        with: { submodules: recursive }
      - name: setup conda environment
        uses: conda-incubator/setup-miniconda@v2
        with:
          python-version: "${{ matrix.python }}"
          miniforge-variant: Mambaforge
      - name: install dependencies
        shell: bash -l {0}
        run: |
          mamba env update --quiet -n test -f environment.yml
          conda list
      - name: install svgdigitizer
        shell: bash -l {0}
        run: |
          pip install -e .
      - name: build documentation
        shell: bash -l {0}
        run: |
          cd doc
          make html
          mv generated/html generated/html_
          mkdir generated/html
          mv generated/html_ generated/html/svgdigitizer
          touch generated/html/svgdigitizer/.nojekyll
      - name: fix permissions
        shell: bash -l {0}
        run: |
          # Strangely, the linkchecker modules are installed writable and linkchecker then refuses to load them.
          chmod -R a-w `python -c "from distutils.sysconfig import get_python_lib; print(get_python_lib())"`
      - uses: JamesIves/github-pages-deploy-action@3.7.1
        with:
          GITHUB_TOKEN: ${{ secrets.GITHUB_TOKEN }}
          BRANCH: gh-pages
          FOLDER: doc/generated/html/svgdigitizer
          TARGET_FOLDER: docs
        if: ${{ github.event_name == 'push' }}
      - name: detect broken links
        shell: bash -l {0}
        run: |
          python -m http.server 8880 --directory doc/generated/html &
          sleep 1
          # repology.org only passes the check locally but not in the Github CI. see #169
<<<<<<< HEAD
          # Ignore warnings about 302 (temporary redirect) since these are nothing to worry about.
=======
>>>>>>> ce6957c1
          linkchecker --check-extern http://localhost:8880/svgdigitizer/ --ignore-url="https://repology.org/*" --no-warnings
<|MERGE_RESOLUTION|>--- conflicted
+++ resolved
@@ -55,8 +55,5 @@
           python -m http.server 8880 --directory doc/generated/html &
           sleep 1
           # repology.org only passes the check locally but not in the Github CI. see #169
-<<<<<<< HEAD
-          # Ignore warnings about 302 (temporary redirect) since these are nothing to worry about.
-=======
->>>>>>> ce6957c1
+          # Ignore warnings about 302 (temporary redirect) since these is nothing to worry about.
           linkchecker --check-extern http://localhost:8880/svgdigitizer/ --ignore-url="https://repology.org/*" --no-warnings
