# *********************************************************************
#  This file is part of svgdigitizer.
#
#        Copyright (C) 2021 Albert Engstfeld
#        Copyright (C) 2021 Johannes Hermann
#        Copyright (C) 2021 Julian Rüth
#        Copyright (C) 2021 Nicolas Hörmann
#
#  svgdigitizer is free software: you can redistribute it and/or modify
#  it under the terms of the GNU General Public License as published by
#  the Free Software Foundation, either version 3 of the License, or
#  (at your option) any later version.
#
#  svgdigitizer is distributed in the hope that it will be useful,
#  but WITHOUT ANY WARRANTY; without even the implied warranty of
#  MERCHANTABILITY or FITNESS FOR A PARTICULAR PURPOSE.  See the
#  GNU General Public License for more details.
#
#  You should have received a copy of the GNU General Public License
#  along with svgdigitizer. If not, see <https://www.gnu.org/licenses/>.
# *********************************************************************
import os
from distutils.core import setup

setup(
    name="svgdigitizer",
    version="0.3.0",
    packages=["svgdigitizer", "svgdigitizer.electrochemistry", "svgdigitizer.test"],
    license="GPL 3.0+",
    description="svgdigitizer is a Python library and command line tool to recover the measured data underlying plots in scientific publications.",
    long_description=open("README.md", encoding="UTF-8").read(),
    long_description_content_type="text/markdown",
    include_package_data=True,
<<<<<<< HEAD
    install_requires = [
        'svg.path',
        'matplotlib',
        'pandas',
        'click',
        'pyyaml',
        'pillow',
        'pdf2image',
        'svgwrite',
        'svgpathtools',
        'scipy',
        'astropy',
        'datetime',
        'pHcalc',
        'pubchempy'
=======
    install_requires=[
        "astropy>=5,<6",
        "click>=8,<9",
        "frictionless>=4,<5",
        "matplotlib>=3.5,<4",
        "mergedeep>=1.3.4,<2",
        "pandas>=1.3,<2",
        "pdf2image>=1.16,<2",
        "pillow>=9,<10",
        "pyyaml>=6,<7",
        "scipy>=1.7,<2",
        "svg.path>=4.1,<5",
        "svgpathtools>=1.4,<2",
        "svgwrite>=1.4,<2",
>>>>>>> fb66434b
    ],
    entry_points={
        "console_scripts": ["svgdigitizer=svgdigitizer.__main__:cli"],
    },
)<|MERGE_RESOLUTION|>--- conflicted
+++ resolved
@@ -31,23 +31,6 @@
     long_description=open("README.md", encoding="UTF-8").read(),
     long_description_content_type="text/markdown",
     include_package_data=True,
-<<<<<<< HEAD
-    install_requires = [
-        'svg.path',
-        'matplotlib',
-        'pandas',
-        'click',
-        'pyyaml',
-        'pillow',
-        'pdf2image',
-        'svgwrite',
-        'svgpathtools',
-        'scipy',
-        'astropy',
-        'datetime',
-        'pHcalc',
-        'pubchempy'
-=======
     install_requires=[
         "astropy>=5,<6",
         "click>=8,<9",
@@ -56,13 +39,14 @@
         "mergedeep>=1.3.4,<2",
         "pandas>=1.3,<2",
         "pdf2image>=1.16,<2",
+        "pHcalc=0.1.2",
         "pillow>=9,<10",
+        "pubchempy>=1.0,<1.1"
         "pyyaml>=6,<7",
         "scipy>=1.7,<2",
         "svg.path>=4.1,<5",
         "svgpathtools>=1.4,<2",
         "svgwrite>=1.4,<2",
->>>>>>> fb66434b
     ],
     entry_points={
         "console_scripts": ["svgdigitizer=svgdigitizer.__main__:cli"],
