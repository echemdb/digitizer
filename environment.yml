--- conflicted
+++ resolved
@@ -17,8 +17,5 @@
   - svgpathtools
   - pycodestyle
   - pytest
-<<<<<<< HEAD
   - scipy
-=======
-  - astropy
->>>>>>> f3b0a847
+  - astropy